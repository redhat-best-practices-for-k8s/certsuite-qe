--- conflicted
+++ resolved
@@ -4,11 +4,7 @@
 
 on:
   pull_request:
-<<<<<<< HEAD
     branches: [ main, ginkgo_removal ]
-=======
-    branches: [main, ginkgo_removal]
->>>>>>> b5893645
   workflow_dispatch:
   # Schedule a daily cron at midnight UTC
   schedule:
@@ -108,7 +104,6 @@
         run: ./scripts/wait-for-all-pods-running.sh
         working-directory: cnf-certification-test-partner
 
-<<<<<<< HEAD
       - name: Clone the cnf-certification-test repository
         uses: actions/checkout@v4
         with:
@@ -121,8 +116,6 @@
         with:
           token: ${{ secrets.GITHUB_TOKEN }}
 
-=======
->>>>>>> b5893645
       - name: Build the test image
         run: make build-image-local # quay.io/testnetworkfunction/cnf-certification-test:localtest
         working-directory: cnf-certification-test
