--- conflicted
+++ resolved
@@ -50,11 +50,7 @@
 	OperatorNamespace = "operator-ns"
 
 	// TNF test cases names.
-<<<<<<< HEAD
 	TnfOperatorInstallSource = "operator-install-source"
+	TnfOperatorInstallStatusNoPrivileges = "operator-install-status-no-privileges"
 	TnfOperatorInstallStatus = "operator-install-status-succeeded"
-=======
-	TnfOperatorInstallSource             = "operator-install-source"
-	TnfOperatorInstallStatusNoPrivileges = "operator-install-status-no-privileges"
->>>>>>> efdd8516
 )