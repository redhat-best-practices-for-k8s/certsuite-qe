--- conflicted
+++ resolved
@@ -84,9 +84,6 @@
 	NetworkSuiteName                 = "networking"
 	AffiliatedCertificationSuiteName = "affiliated-certification"
 	LifecycleSuiteName               = "lifecycle"
-<<<<<<< HEAD
 	PlatformAlterationSuiteName      = "platform-alteration"
-=======
 	ObservabilitySuiteName           = "observability"
->>>>>>> 77ad071a
 )