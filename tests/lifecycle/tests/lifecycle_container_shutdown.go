package tests

import (
	. "github.com/onsi/ginkgo/v2"
	. "github.com/onsi/gomega"
	"github.com/test-network-function/cnfcert-tests-verification/tests/globalhelper"
	"github.com/test-network-function/cnfcert-tests-verification/tests/globalparameters"
	"github.com/test-network-function/cnfcert-tests-verification/tests/lifecycle/helper"
	"github.com/test-network-function/cnfcert-tests-verification/tests/lifecycle/parameters"
	"github.com/test-network-function/cnfcert-tests-verification/tests/utils/deployment"
	"github.com/test-network-function/cnfcert-tests-verification/tests/utils/namespaces"
)

var _ = Describe("lifecycle-container-shutdown", func() {

	BeforeEach(func() {
		err := helper.WaitUntilClusterIsStable()
		Expect(err).ToNot(HaveOccurred())

		By("Clean namespace before each test")
		err = namespaces.Clean(parameters.LifecycleNamespace, globalhelper.APIClient)
		Expect(err).ToNot(HaveOccurred())
	})

	// 47311
	It("One deployment, one pod with preStop field configured", func() {

		By("Define deployment with preStop field configured")

		deploymenta, err := helper.DefineDeployment(1, 1, "lifecycleput")
		Expect(err).ToNot(HaveOccurred())

		deploymenta = deployment.RedefineAllContainersWithPreStopSpec(
			deploymenta, parameters.PreStopCommand)

		err = globalhelper.CreateAndWaitUntilDeploymentIsReady(deploymenta, parameters.WaitingTime)
		Expect(err).ToNot(HaveOccurred())

		By("Start lifecycle-container-shutdown test")
		err = globalhelper.LaunchTests(
<<<<<<< HEAD
			parameters.TnfShutdownTcName,
			globalhelper.ConvertSpecNameToFileName(CurrentGinkgoTestDescription().FullTestText))
=======
			lifeparameters.TnfShutdownTcName,
			globalhelper.ConvertSpecNameToFileName(CurrentSpecReport().FullText()))
>>>>>>> f8c17aa9
		Expect(err).ToNot(HaveOccurred())

		By("Verify test case status in Junit and Claim reports")
		err = globalhelper.ValidateIfReportsAreValid(
			parameters.TnfShutdownTcName,
			globalparameters.TestCasePassed)
		Expect(err).ToNot(HaveOccurred())
	})

	// 47315
	It("One deployment, one pod without preStop field configured [negative]", func() {

		By("Define deployment without prestop field configured")
		deployment, err := helper.DefineDeployment(1, 1, "lifecycleput")
		Expect(err).ToNot(HaveOccurred())

		err = globalhelper.CreateAndWaitUntilDeploymentIsReady(deployment, parameters.WaitingTime)
		Expect(err).ToNot(HaveOccurred())

		By("Start lifecycle-container-shutdown test")
		err = globalhelper.LaunchTests(
<<<<<<< HEAD
			parameters.TnfShutdownTcName,
			globalhelper.ConvertSpecNameToFileName(CurrentGinkgoTestDescription().FullTestText))
=======
			lifeparameters.TnfShutdownTcName,
			globalhelper.ConvertSpecNameToFileName(CurrentSpecReport().FullText()))
>>>>>>> f8c17aa9
		Expect(err).To(HaveOccurred())

		By("Verify test case status in Junit and Claim reports")
		err = globalhelper.ValidateIfReportsAreValid(
			parameters.TnfShutdownTcName,
			globalparameters.TestCaseFailed)
		Expect(err).ToNot(HaveOccurred())
	})

	// 47382
	It("One deployment, several pods, several containers that have preStop field configured", func() {

		By("Define deployment with preStop field configured")
		deploymenta, err := helper.DefineDeployment(3, 2, "lifecycleput")
		Expect(err).ToNot(HaveOccurred())

		deploymenta = deployment.RedefineAllContainersWithPreStopSpec(
			deploymenta, parameters.PreStopCommand)

		err = globalhelper.CreateAndWaitUntilDeploymentIsReady(
			deploymenta, parameters.WaitingTime)
		Expect(err).ToNot(HaveOccurred())

		By("Start lifecycle-container-shutdown test")
		err = globalhelper.LaunchTests(
<<<<<<< HEAD
			parameters.TnfShutdownTcName,
			globalhelper.ConvertSpecNameToFileName(CurrentGinkgoTestDescription().FullTestText))
=======
			lifeparameters.TnfShutdownTcName,
			globalhelper.ConvertSpecNameToFileName(CurrentSpecReport().FullText()))
>>>>>>> f8c17aa9
		Expect(err).ToNot(HaveOccurred())

		By("Verify test case status in Junit and Claim reports")
		err = globalhelper.ValidateIfReportsAreValid(
			parameters.TnfShutdownTcName,
			globalparameters.TestCasePassed)
		Expect(err).ToNot(HaveOccurred())
	})

	// 47383
	It("Two deployments, several pods, several containers that have preStop field configured", func() {

		By("Define first deployment with preStop field configured")
		deploymenta, err := helper.DefineDeployment(3, 2, "lifecycleputa")
		Expect(err).ToNot(HaveOccurred())

		deploymenta = deployment.RedefineAllContainersWithPreStopSpec(
			deploymenta, parameters.PreStopCommand)

		err = globalhelper.CreateAndWaitUntilDeploymentIsReady(
			deploymenta, parameters.WaitingTime)
		Expect(err).ToNot(HaveOccurred())

		By("Define second deployment with preStop field configured")
		deploymentb, err := helper.DefineDeployment(3, 2, "lifecycleputb")
		Expect(err).ToNot(HaveOccurred())

		deploymentb = deployment.RedefineAllContainersWithPreStopSpec(
			deploymentb, parameters.PreStopCommand)

		err = globalhelper.CreateAndWaitUntilDeploymentIsReady(
			deploymentb, parameters.WaitingTime)
		Expect(err).ToNot(HaveOccurred())

		By("Start lifecycle-container-shutdown test")
		err = globalhelper.LaunchTests(
<<<<<<< HEAD
			parameters.TnfShutdownTcName,
			globalhelper.ConvertSpecNameToFileName(CurrentGinkgoTestDescription().FullTestText))
=======
			lifeparameters.TnfShutdownTcName,
			globalhelper.ConvertSpecNameToFileName(CurrentSpecReport().FullText()))
>>>>>>> f8c17aa9
		Expect(err).ToNot(HaveOccurred())

		By("Verify test case status in Junit and Claim reports")
		err = globalhelper.ValidateIfReportsAreValid(
			parameters.TnfShutdownTcName,
			globalparameters.TestCasePassed)
		Expect(err).ToNot(HaveOccurred())
	})

	// 47384
	It("One deployment, several pods, several containers one without preStop field configured [negative]", func() {

		By("Define deployment with preStop field configured")
		deploymenta, err := helper.DefineDeployment(3, 2, "lifecycleput")
		Expect(err).ToNot(HaveOccurred())

		deploymenta, err = deployment.RedefineFirstContainerWithPreStopSpec(
			deploymenta, parameters.PreStopCommand)
		Expect(err).ToNot(HaveOccurred())

		err = globalhelper.CreateAndWaitUntilDeploymentIsReady(
			deploymenta, parameters.WaitingTime)
		Expect(err).ToNot(HaveOccurred())

		By("Start lifecycle-container-shutdown test")
		err = globalhelper.LaunchTests(
<<<<<<< HEAD
			parameters.TnfShutdownTcName,
			globalhelper.ConvertSpecNameToFileName(CurrentGinkgoTestDescription().FullTestText))
=======
			lifeparameters.TnfShutdownTcName,
			globalhelper.ConvertSpecNameToFileName(CurrentSpecReport().FullText()))
>>>>>>> f8c17aa9
		Expect(err).To(HaveOccurred())

		By("Verify test case status in Junit and Claim reports")
		err = globalhelper.ValidateIfReportsAreValid(
			parameters.TnfShutdownTcName,
			globalparameters.TestCaseFailed)
		Expect(err).ToNot(HaveOccurred())
	})

	// 50761
	It("Two deployments, several pods, several containers that do not have preStop field configured [negative]", func() {

		By("Define & create first deployment")
		deploymenta, err := helper.DefineDeployment(3, 2, "lifecycleputa")
		Expect(err).ToNot(HaveOccurred())

		err = globalhelper.CreateAndWaitUntilDeploymentIsReady(
			deploymenta, parameters.WaitingTime)
		Expect(err).ToNot(HaveOccurred())

		By("Define & create second deployment")
		deploymentb, err := helper.DefineDeployment(3, 2, "lifecycleputb")
		Expect(err).ToNot(HaveOccurred())

		err = globalhelper.CreateAndWaitUntilDeploymentIsReady(
			deploymentb, parameters.WaitingTime)
		Expect(err).ToNot(HaveOccurred())

		By("Start lifecycle-container-shutdown test")
		err = globalhelper.LaunchTests(
<<<<<<< HEAD
			parameters.TnfShutdownTcName,
			globalhelper.ConvertSpecNameToFileName(CurrentGinkgoTestDescription().FullTestText))
=======
			lifeparameters.TnfShutdownTcName,
			globalhelper.ConvertSpecNameToFileName(CurrentSpecReport().FullText()))
>>>>>>> f8c17aa9
		Expect(err).To(HaveOccurred())

		By("Verify test case status in Junit and Claim reports")
		err = globalhelper.ValidateIfReportsAreValid(
			parameters.TnfShutdownTcName,
			globalparameters.TestCaseFailed)
		Expect(err).ToNot(HaveOccurred())
	})
})<|MERGE_RESOLUTION|>--- conflicted
+++ resolved
@@ -38,13 +38,8 @@
 
 		By("Start lifecycle-container-shutdown test")
 		err = globalhelper.LaunchTests(
-<<<<<<< HEAD
-			parameters.TnfShutdownTcName,
-			globalhelper.ConvertSpecNameToFileName(CurrentGinkgoTestDescription().FullTestText))
-=======
-			lifeparameters.TnfShutdownTcName,
-			globalhelper.ConvertSpecNameToFileName(CurrentSpecReport().FullText()))
->>>>>>> f8c17aa9
+  			parameters.TnfShutdownTcName,
+		  	globalhelper.ConvertSpecNameToFileName(CurrentGinkgoTestDescription().FullTestText))
 		Expect(err).ToNot(HaveOccurred())
 
 		By("Verify test case status in Junit and Claim reports")
@@ -66,13 +61,8 @@
 
 		By("Start lifecycle-container-shutdown test")
 		err = globalhelper.LaunchTests(
-<<<<<<< HEAD
-			parameters.TnfShutdownTcName,
-			globalhelper.ConvertSpecNameToFileName(CurrentGinkgoTestDescription().FullTestText))
-=======
-			lifeparameters.TnfShutdownTcName,
-			globalhelper.ConvertSpecNameToFileName(CurrentSpecReport().FullText()))
->>>>>>> f8c17aa9
+			  parameters.TnfShutdownTcName,
+			  globalhelper.ConvertSpecNameToFileName(CurrentGinkgoTestDescription().FullTestText))
 		Expect(err).To(HaveOccurred())
 
 		By("Verify test case status in Junit and Claim reports")
@@ -98,13 +88,8 @@
 
 		By("Start lifecycle-container-shutdown test")
 		err = globalhelper.LaunchTests(
-<<<<<<< HEAD
-			parameters.TnfShutdownTcName,
-			globalhelper.ConvertSpecNameToFileName(CurrentGinkgoTestDescription().FullTestText))
-=======
-			lifeparameters.TnfShutdownTcName,
-			globalhelper.ConvertSpecNameToFileName(CurrentSpecReport().FullText()))
->>>>>>> f8c17aa9
+			  parameters.TnfShutdownTcName,
+			  globalhelper.ConvertSpecNameToFileName(CurrentGinkgoTestDescription().FullTestText))
 		Expect(err).ToNot(HaveOccurred())
 
 		By("Verify test case status in Junit and Claim reports")
@@ -141,13 +126,8 @@
 
 		By("Start lifecycle-container-shutdown test")
 		err = globalhelper.LaunchTests(
-<<<<<<< HEAD
-			parameters.TnfShutdownTcName,
-			globalhelper.ConvertSpecNameToFileName(CurrentGinkgoTestDescription().FullTestText))
-=======
-			lifeparameters.TnfShutdownTcName,
-			globalhelper.ConvertSpecNameToFileName(CurrentSpecReport().FullText()))
->>>>>>> f8c17aa9
+			  parameters.TnfShutdownTcName,
+			  globalhelper.ConvertSpecNameToFileName(CurrentGinkgoTestDescription().FullTestText))
 		Expect(err).ToNot(HaveOccurred())
 
 		By("Verify test case status in Junit and Claim reports")
@@ -174,13 +154,8 @@
 
 		By("Start lifecycle-container-shutdown test")
 		err = globalhelper.LaunchTests(
-<<<<<<< HEAD
-			parameters.TnfShutdownTcName,
-			globalhelper.ConvertSpecNameToFileName(CurrentGinkgoTestDescription().FullTestText))
-=======
-			lifeparameters.TnfShutdownTcName,
-			globalhelper.ConvertSpecNameToFileName(CurrentSpecReport().FullText()))
->>>>>>> f8c17aa9
+			  parameters.TnfShutdownTcName,
+		  	globalhelper.ConvertSpecNameToFileName(CurrentGinkgoTestDescription().FullTestText))
 		Expect(err).To(HaveOccurred())
 
 		By("Verify test case status in Junit and Claim reports")
@@ -211,13 +186,8 @@
 
 		By("Start lifecycle-container-shutdown test")
 		err = globalhelper.LaunchTests(
-<<<<<<< HEAD
-			parameters.TnfShutdownTcName,
-			globalhelper.ConvertSpecNameToFileName(CurrentGinkgoTestDescription().FullTestText))
-=======
-			lifeparameters.TnfShutdownTcName,
-			globalhelper.ConvertSpecNameToFileName(CurrentSpecReport().FullText()))
->>>>>>> f8c17aa9
+		  	parameters.TnfShutdownTcName,
+			  globalhelper.ConvertSpecNameToFileName(CurrentGinkgoTestDescription().FullTestText))
 		Expect(err).To(HaveOccurred())
 
 		By("Verify test case status in Junit and Claim reports")
