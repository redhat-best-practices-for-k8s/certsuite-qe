--- conflicted
+++ resolved
@@ -44,13 +44,8 @@
 
 		By("Start lifecycle-pod-scheduling test")
 		err = globalhelper.LaunchTests(
-<<<<<<< HEAD
-			parameters.TnfPodSchedulingTcName,
-			globalhelper.ConvertSpecNameToFileName(CurrentGinkgoTestDescription().FullTestText))
-=======
-			lifeparameters.TnfPodSchedulingTcName,
-			globalhelper.ConvertSpecNameToFileName(CurrentSpecReport().FullText()))
->>>>>>> f8c17aa9
+  			parameters.TnfPodSchedulingTcName,
+	  		globalhelper.ConvertSpecNameToFileName(CurrentGinkgoTestDescription().FullTestText))
 		Expect(err).ToNot(HaveOccurred())
 
 		By("Verify test case status in Junit and Claim reports")
@@ -76,13 +71,8 @@
 
 		By("Start lifecycle-pod-scheduling test")
 		err = globalhelper.LaunchTests(
-<<<<<<< HEAD
-			parameters.TnfPodSchedulingTcName,
-			globalhelper.ConvertSpecNameToFileName(CurrentGinkgoTestDescription().FullTestText))
-=======
-			lifeparameters.TnfPodSchedulingTcName,
-			globalhelper.ConvertSpecNameToFileName(CurrentSpecReport().FullText()))
->>>>>>> f8c17aa9
+  			parameters.TnfPodSchedulingTcName,
+	  		globalhelper.ConvertSpecNameToFileName(CurrentGinkgoTestDescription().FullTestText))
 		Expect(err).To(HaveOccurred())
 
 		By("Verify test case status in Junit and Claim reports")
@@ -106,13 +96,8 @@
 
 		By("Start lifecycle-pod-scheduling test")
 		err = globalhelper.LaunchTests(
-<<<<<<< HEAD
-			parameters.TnfPodSchedulingTcName,
-			globalhelper.ConvertSpecNameToFileName(CurrentGinkgoTestDescription().FullTestText))
-=======
-			lifeparameters.TnfPodSchedulingTcName,
-			globalhelper.ConvertSpecNameToFileName(CurrentSpecReport().FullText()))
->>>>>>> f8c17aa9
+  			parameters.TnfPodSchedulingTcName,
+	  		globalhelper.ConvertSpecNameToFileName(CurrentGinkgoTestDescription().FullTestText))
 		Expect(err).To(HaveOccurred())
 
 		By("Verify test case status in Junit and Claim reports")
@@ -144,13 +129,8 @@
 
 		By("Start lifecycle-pod-scheduling test")
 		err = globalhelper.LaunchTests(
-<<<<<<< HEAD
-			parameters.TnfPodSchedulingTcName,
-			globalhelper.ConvertSpecNameToFileName(CurrentGinkgoTestDescription().FullTestText))
-=======
-			lifeparameters.TnfPodSchedulingTcName,
-			globalhelper.ConvertSpecNameToFileName(CurrentSpecReport().FullText()))
->>>>>>> f8c17aa9
+  			parameters.TnfPodSchedulingTcName,
+	  		globalhelper.ConvertSpecNameToFileName(CurrentGinkgoTestDescription().FullTestText))
 		Expect(err).To(HaveOccurred())
 
 		By("Verify test case status in Junit and Claim reports")
@@ -180,13 +160,8 @@
 
 		By("Start lifecycle-pod-scheduling test")
 		err = globalhelper.LaunchTests(
-<<<<<<< HEAD
 			parameters.TnfPodSchedulingTcName,
 			globalhelper.ConvertSpecNameToFileName(CurrentGinkgoTestDescription().FullTestText))
-=======
-			lifeparameters.TnfPodSchedulingTcName,
-			globalhelper.ConvertSpecNameToFileName(CurrentSpecReport().FullText()))
->>>>>>> f8c17aa9
 		Expect(err).To(HaveOccurred())
 
 		By("Verify test case status in Junit and Claim reports")
