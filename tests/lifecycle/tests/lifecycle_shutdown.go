--- conflicted
+++ resolved
@@ -11,7 +11,7 @@
 	"github.com/test-network-function/cnfcert-tests-verification/tests/utils/namespaces"
 )
 
-var _ = Describe("lifecycle lifecycle-container-shutdown", func() {
+var _ = Describe("lifecycle-container-shutdown", func() {
 
 	stringOfSkipTc := globalhelper.GetStringOfSkipTcs(lifeparameters.TnfTestCases, lifeparameters.TnfShutdownTcName)
 
@@ -36,15 +36,10 @@
 
 		By("Start lifecycle lifecycle-container-shutdown test")
 		err = globalhelper.LaunchTests(
-			[]string{lifeparameters.LifecycleTestSuiteName},
-<<<<<<< HEAD
-			lifeparameters.ShutdownDefaultName,
+			lifeparameters.LifecycleTestSuiteName,
+			lifeparameters.TnfShutdownTcName,
 			globalhelper.ConvertSpecNameToFileName(CurrentGinkgoTestDescription().TestText),
-			lifeparameters.SkipAllButShutdownRegex,
-		)
-=======
 			stringOfSkipTc)
->>>>>>> 5d96cee1
 		Expect(err).ToNot(HaveOccurred())
 
 		By("Verify test case status in Junit and Claim reports")
@@ -65,14 +60,10 @@
 
 		By("Start lifecycle lifecycle-container-shutdown test")
 		err = globalhelper.LaunchTests(
-			[]string{lifeparameters.LifecycleTestSuiteName},
-<<<<<<< HEAD
-			lifeparameters.ShutdownDefaultName,
+			lifeparameters.LifecycleTestSuiteName,
+			lifeparameters.TnfShutdownTcName,
 			globalhelper.ConvertSpecNameToFileName(CurrentGinkgoTestDescription().TestText),
-			lifeparameters.SkipAllButShutdownRegex)
-=======
 			stringOfSkipTc)
->>>>>>> 5d96cee1
 		Expect(err).To(HaveOccurred())
 
 		By("Verify test case status in Junit and Claim reports")
@@ -96,14 +87,10 @@
 
 		By("Start lifecycle lifecycle-container-shutdown test")
 		err = globalhelper.LaunchTests(
-			[]string{lifeparameters.LifecycleTestSuiteName},
-<<<<<<< HEAD
-			lifeparameters.ShutdownDefaultName,
+			lifeparameters.LifecycleTestSuiteName,
+			lifeparameters.TnfShutdownTcName,
 			globalhelper.ConvertSpecNameToFileName(CurrentGinkgoTestDescription().TestText),
-			lifeparameters.SkipAllButShutdownRegex)
-=======
 			stringOfSkipTc)
->>>>>>> 5d96cee1
 		Expect(err).ToNot(HaveOccurred())
 
 		By("Verify test case status in Junit and Claim reports")
@@ -135,14 +122,10 @@
 
 		By("Start lifecycle lifecycle-container-shutdown test")
 		err = globalhelper.LaunchTests(
-			[]string{lifeparameters.LifecycleTestSuiteName},
-<<<<<<< HEAD
-			lifeparameters.ShutdownDefaultName,
+			lifeparameters.LifecycleTestSuiteName,
+			lifeparameters.TnfShutdownTcName,
 			globalhelper.ConvertSpecNameToFileName(CurrentGinkgoTestDescription().TestText),
-			lifeparameters.SkipAllButShutdownRegex)
-=======
 			stringOfSkipTc)
->>>>>>> 5d96cee1
 		Expect(err).ToNot(HaveOccurred())
 
 		By("Verify test case status in Junit and Claim reports")
@@ -166,14 +149,10 @@
 
 		By("Start lifecycle lifecycle-container-shutdown test")
 		err = globalhelper.LaunchTests(
-			[]string{lifeparameters.LifecycleTestSuiteName},
-<<<<<<< HEAD
-			lifeparameters.ShutdownDefaultName,
+			lifeparameters.LifecycleTestSuiteName,
+			lifeparameters.TnfShutdownTcName,
 			globalhelper.ConvertSpecNameToFileName(CurrentGinkgoTestDescription().TestText),
-			lifeparameters.SkipAllButShutdownRegex)
-=======
 			stringOfSkipTc)
->>>>>>> 5d96cee1
 		Expect(err).To(HaveOccurred())
 
 		By("Verify test case status in Junit and Claim reports")
@@ -198,14 +177,10 @@
 
 		By("Start lifecycle lifecycle-container-shutdown test")
 		err = globalhelper.LaunchTests(
-			[]string{lifeparameters.LifecycleTestSuiteName},
-<<<<<<< HEAD
-			lifeparameters.ShutdownDefaultName,
+			lifeparameters.LifecycleTestSuiteName,
+			lifeparameters.TnfShutdownTcName,
 			globalhelper.ConvertSpecNameToFileName(CurrentGinkgoTestDescription().TestText),
-			lifeparameters.SkipAllButShutdownRegex)
-=======
 			stringOfSkipTc)
->>>>>>> 5d96cee1
 		Expect(err).To(HaveOccurred())
 
 		By("Verify test case status in Junit and Claim reports")
