package tests

import (
	. "github.com/onsi/ginkgo"
	. "github.com/onsi/gomega"
	"github.com/test-network-function/cnfcert-tests-verification/tests/globalhelper"
	"github.com/test-network-function/cnfcert-tests-verification/tests/globalparameters"
	"github.com/test-network-function/cnfcert-tests-verification/tests/lifecycle/lifehelper"
	"github.com/test-network-function/cnfcert-tests-verification/tests/lifecycle/lifeparameters"
	"github.com/test-network-function/cnfcert-tests-verification/tests/utils/namespaces"
	"github.com/test-network-function/cnfcert-tests-verification/tests/utils/pod"
	"github.com/test-network-function/cnfcert-tests-verification/tests/utils/replicaset"
)

var _ = Describe("lifecycle lifecycle-pod-owner-type", func() {

	stringOfSkipTc := globalhelper.GetStringOfSkipTcs(lifeparameters.TnfTestCases, lifeparameters.TnfPodOwnerTypeTcName)

	BeforeEach(func() {
		err := lifehelper.WaitUntilClusterIsStable()
		Expect(err).ToNot(HaveOccurred())

		By("Clean namespace before each test")
		err = namespaces.Clean(lifeparameters.LifecycleNamespace, globalhelper.APIClient)
		Expect(err).ToNot(HaveOccurred())
	})

	// 47409
	It("1 ReplicaSet, several pods", func() {
		By("Define ReplicaSet with replica number")
		replicaStruct := replicaset.RedefineWithReplicaNumber(lifehelper.DefineReplicaSet("lifecyclers"), 3)

		err := lifehelper.CreateAndWaitUntilReplicaSetIsReady(replicaStruct, lifeparameters.WaitingTime)
		Expect(err).ToNot(HaveOccurred())

		By("Start lifecycle lifecycle-pod-owner-type test")
		err = globalhelper.LaunchTests(
			[]string{lifeparameters.LifecycleTestSuiteName},
<<<<<<< HEAD
			lifeparameters.PodOwnerTypeDefaultName,
			globalhelper.ConvertSpecNameToFileName(CurrentGinkgoTestDescription().TestText),
			lifeparameters.SkipAllButPodOwnerTypeRegex)
=======
			stringOfSkipTc)
>>>>>>> 5d96cee1
		Expect(err).ToNot(HaveOccurred())

		By("Verify test case status in Junit and Claim reports")
		err = globalhelper.ValidateIfReportsAreValid(
			lifeparameters.TnfPodOwnerTypeTcName,
			globalparameters.TestCasePassed)
		Expect(err).ToNot(HaveOccurred())

	})

	// 47424
	It("2 deployments, several pods", func() {
		By("Define deployments")
		firstDeploymentStruct := lifehelper.DefineDeployment(2, 1, "lifecycleputone")
		err := globalhelper.CreateAndWaitUntilDeploymentIsReady(firstDeploymentStruct, lifeparameters.WaitingTime)
		Expect(err).ToNot(HaveOccurred())

		secondDeploymentStruct := lifehelper.DefineDeployment(2, 1, "lifecycleputtwo")
		err = globalhelper.CreateAndWaitUntilDeploymentIsReady(secondDeploymentStruct, lifeparameters.WaitingTime)
		Expect(err).ToNot(HaveOccurred())

		By("Start lifecycle lifecycle-pod-owner-type test")
		err = globalhelper.LaunchTests(
			[]string{lifeparameters.LifecycleTestSuiteName},
<<<<<<< HEAD
			lifeparameters.PodOwnerTypeDefaultName,
			globalhelper.ConvertSpecNameToFileName(CurrentGinkgoTestDescription().TestText),
			lifeparameters.SkipAllButPodOwnerTypeRegex)
=======
			stringOfSkipTc)
>>>>>>> 5d96cee1
		Expect(err).ToNot(HaveOccurred())

		By("Verify test case status in Junit and Claim reports")
		err = globalhelper.ValidateIfReportsAreValid(
			lifeparameters.TnfPodOwnerTypeTcName,
			globalparameters.TestCasePassed)
		Expect(err).ToNot(HaveOccurred())
	})

	// 47426
	It("StatefulSet pod", func() {
		By("Define statefulSet")
		statefulSetStruct := lifehelper.DefineStatefulSet("lifecyclesf")
		err := lifehelper.CreateAndWaitUntilStatefulSetIsReady(statefulSetStruct, lifeparameters.WaitingTime)
		Expect(err).ToNot(HaveOccurred())

		By("Start lifecycle lifecycle-pod-owner-type test")
		err = globalhelper.LaunchTests(
			[]string{lifeparameters.LifecycleTestSuiteName},
<<<<<<< HEAD
			lifeparameters.PodOwnerTypeDefaultName,
			globalhelper.ConvertSpecNameToFileName(CurrentGinkgoTestDescription().TestText),
			lifeparameters.SkipAllButPodOwnerTypeRegex)
=======
			stringOfSkipTc)
>>>>>>> 5d96cee1
		Expect(err).ToNot(HaveOccurred())

		By("Verify test case status in Junit and Claim reports")
		err = globalhelper.ValidateIfReportsAreValid(
			lifeparameters.TnfPodOwnerTypeTcName,
			globalparameters.TestCasePassed)
		Expect(err).ToNot(HaveOccurred())

	})

	// 47429
	It("1 pod, not part of any workload resource [negative]", func() {
		By("Define pod")
		podStruct := pod.RedefinePodWithLabel(lifehelper.DefindPod("lifecyclepod"),
			lifeparameters.TestDeploymentLabels)
		err := lifehelper.CreateAndWaitUntilPodIsReady(podStruct, lifeparameters.WaitingTime)
		Expect(err).ToNot(HaveOccurred())

		By("Start lifecycle lifecycle-pod-owner-type test")
		err = globalhelper.LaunchTests(
			[]string{lifeparameters.LifecycleTestSuiteName},
<<<<<<< HEAD
			lifeparameters.PodOwnerTypeDefaultName,
			globalhelper.ConvertSpecNameToFileName(CurrentGinkgoTestDescription().TestText),
			lifeparameters.SkipAllButPodOwnerTypeRegex)
=======
			stringOfSkipTc)
>>>>>>> 5d96cee1
		Expect(err).To(HaveOccurred())

		By("Verify test case status in Junit and Claim reports")
		err = globalhelper.ValidateIfReportsAreValid(
			lifeparameters.TnfPodOwnerTypeTcName,
			globalparameters.TestCaseFailed)
		Expect(err).ToNot(HaveOccurred())

	})

	// 47430
	It("Two deployments, 1 pod not related to any resource [negative]", func() {
		By("Define deployments")
		firstDeploymentStruct := lifehelper.DefineDeployment(2, 1, "lifecycleputone")
		err := globalhelper.CreateAndWaitUntilDeploymentIsReady(firstDeploymentStruct, lifeparameters.WaitingTime)
		Expect(err).ToNot(HaveOccurred())

		secondDeploymentStruct := lifehelper.DefineDeployment(2, 1, "lifecycleputtwo")
		err = globalhelper.CreateAndWaitUntilDeploymentIsReady(secondDeploymentStruct, lifeparameters.WaitingTime)
		Expect(err).ToNot(HaveOccurred())

		By("Define pod")
		podStruct := pod.RedefinePodWithLabel(lifehelper.DefindPod("lifecyclepod"),
			lifeparameters.TestDeploymentLabels)
		err = lifehelper.CreateAndWaitUntilPodIsReady(podStruct, lifeparameters.WaitingTime)
		Expect(err).ToNot(HaveOccurred())

		By("Start lifecycle lifecycle-pod-owner-type test")
		err = globalhelper.LaunchTests(
			[]string{lifeparameters.LifecycleTestSuiteName},
<<<<<<< HEAD
			lifeparameters.PodOwnerTypeDefaultName,
			globalhelper.ConvertSpecNameToFileName(CurrentGinkgoTestDescription().TestText),
			lifeparameters.SkipAllButPodOwnerTypeRegex)
=======
			stringOfSkipTc)
>>>>>>> 5d96cee1
		Expect(err).To(HaveOccurred())

		By("Verify test case status in Junit and Claim reports")
		err = globalhelper.ValidateIfReportsAreValid(
			lifeparameters.TnfPodOwnerTypeTcName,
			globalparameters.TestCaseFailed)
		Expect(err).ToNot(HaveOccurred())
	})

})<|MERGE_RESOLUTION|>--- conflicted
+++ resolved
@@ -12,7 +12,7 @@
 	"github.com/test-network-function/cnfcert-tests-verification/tests/utils/replicaset"
 )
 
-var _ = Describe("lifecycle lifecycle-pod-owner-type", func() {
+var _ = Describe("lifecycle-pod-owner-type", func() {
 
 	stringOfSkipTc := globalhelper.GetStringOfSkipTcs(lifeparameters.TnfTestCases, lifeparameters.TnfPodOwnerTypeTcName)
 
@@ -35,14 +35,10 @@
 
 		By("Start lifecycle lifecycle-pod-owner-type test")
 		err = globalhelper.LaunchTests(
-			[]string{lifeparameters.LifecycleTestSuiteName},
-<<<<<<< HEAD
-			lifeparameters.PodOwnerTypeDefaultName,
+			lifeparameters.LifecycleTestSuiteName,
+			lifeparameters.TnfPodOwnerTypeTcName,
 			globalhelper.ConvertSpecNameToFileName(CurrentGinkgoTestDescription().TestText),
-			lifeparameters.SkipAllButPodOwnerTypeRegex)
-=======
 			stringOfSkipTc)
->>>>>>> 5d96cee1
 		Expect(err).ToNot(HaveOccurred())
 
 		By("Verify test case status in Junit and Claim reports")
@@ -66,14 +62,10 @@
 
 		By("Start lifecycle lifecycle-pod-owner-type test")
 		err = globalhelper.LaunchTests(
-			[]string{lifeparameters.LifecycleTestSuiteName},
-<<<<<<< HEAD
-			lifeparameters.PodOwnerTypeDefaultName,
+			lifeparameters.LifecycleTestSuiteName,
+			lifeparameters.TnfPodOwnerTypeTcName,
 			globalhelper.ConvertSpecNameToFileName(CurrentGinkgoTestDescription().TestText),
-			lifeparameters.SkipAllButPodOwnerTypeRegex)
-=======
 			stringOfSkipTc)
->>>>>>> 5d96cee1
 		Expect(err).ToNot(HaveOccurred())
 
 		By("Verify test case status in Junit and Claim reports")
@@ -92,14 +84,10 @@
 
 		By("Start lifecycle lifecycle-pod-owner-type test")
 		err = globalhelper.LaunchTests(
-			[]string{lifeparameters.LifecycleTestSuiteName},
-<<<<<<< HEAD
-			lifeparameters.PodOwnerTypeDefaultName,
+			lifeparameters.LifecycleTestSuiteName,
+			lifeparameters.TnfPodOwnerTypeTcName,
 			globalhelper.ConvertSpecNameToFileName(CurrentGinkgoTestDescription().TestText),
-			lifeparameters.SkipAllButPodOwnerTypeRegex)
-=======
 			stringOfSkipTc)
->>>>>>> 5d96cee1
 		Expect(err).ToNot(HaveOccurred())
 
 		By("Verify test case status in Junit and Claim reports")
@@ -120,14 +108,10 @@
 
 		By("Start lifecycle lifecycle-pod-owner-type test")
 		err = globalhelper.LaunchTests(
-			[]string{lifeparameters.LifecycleTestSuiteName},
-<<<<<<< HEAD
-			lifeparameters.PodOwnerTypeDefaultName,
+			lifeparameters.LifecycleTestSuiteName,
+			lifeparameters.TnfPodOwnerTypeTcName,
 			globalhelper.ConvertSpecNameToFileName(CurrentGinkgoTestDescription().TestText),
-			lifeparameters.SkipAllButPodOwnerTypeRegex)
-=======
 			stringOfSkipTc)
->>>>>>> 5d96cee1
 		Expect(err).To(HaveOccurred())
 
 		By("Verify test case status in Junit and Claim reports")
@@ -157,14 +141,10 @@
 
 		By("Start lifecycle lifecycle-pod-owner-type test")
 		err = globalhelper.LaunchTests(
-			[]string{lifeparameters.LifecycleTestSuiteName},
-<<<<<<< HEAD
-			lifeparameters.PodOwnerTypeDefaultName,
+			lifeparameters.LifecycleTestSuiteName,
+			lifeparameters.TnfPodOwnerTypeTcName,
 			globalhelper.ConvertSpecNameToFileName(CurrentGinkgoTestDescription().TestText),
-			lifeparameters.SkipAllButPodOwnerTypeRegex)
-=======
 			stringOfSkipTc)
->>>>>>> 5d96cee1
 		Expect(err).To(HaveOccurred())
 
 		By("Verify test case status in Junit and Claim reports")
