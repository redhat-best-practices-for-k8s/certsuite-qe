--- conflicted
+++ resolved
@@ -37,13 +37,8 @@
 
 		By("Start lifecycle-readiness test")
 		err = globalhelper.LaunchTests(
-<<<<<<< HEAD
-			parameters.TnfReadinessTcName,
-			globalhelper.ConvertSpecNameToFileName(CurrentGinkgoTestDescription().FullTestText))
-=======
-			lifeparameters.TnfReadinessTcName,
-			globalhelper.ConvertSpecNameToFileName(CurrentSpecReport().FullText()))
->>>>>>> f8c17aa9
+  			parameters.TnfReadinessTcName,
+	  		globalhelper.ConvertSpecNameToFileName(CurrentGinkgoTestDescription().FullTestText))
 		Expect(err).ToNot(HaveOccurred())
 
 		By("Verify test case status in Junit and Claim reports")
@@ -73,13 +68,8 @@
 
 		By("Start lifecycle-readiness test")
 		err = globalhelper.LaunchTests(
-<<<<<<< HEAD
-			parameters.TnfReadinessTcName,
-			globalhelper.ConvertSpecNameToFileName(CurrentGinkgoTestDescription().FullTestText))
-=======
-			lifeparameters.TnfReadinessTcName,
-			globalhelper.ConvertSpecNameToFileName(CurrentSpecReport().FullText()))
->>>>>>> f8c17aa9
+		  	parameters.TnfReadinessTcName,
+			  globalhelper.ConvertSpecNameToFileName(CurrentGinkgoTestDescription().FullTestText))
 		Expect(err).ToNot(HaveOccurred())
 
 		By("Verify test case status in Junit and Claim reports")
@@ -99,13 +89,8 @@
 
 		By("Start lifecycle-readiness test")
 		err = globalhelper.LaunchTests(
-<<<<<<< HEAD
-			parameters.TnfReadinessTcName,
-			globalhelper.ConvertSpecNameToFileName(CurrentGinkgoTestDescription().FullTestText))
-=======
-			lifeparameters.TnfReadinessTcName,
-			globalhelper.ConvertSpecNameToFileName(CurrentSpecReport().FullText()))
->>>>>>> f8c17aa9
+			  parameters.TnfReadinessTcName,
+			  globalhelper.ConvertSpecNameToFileName(CurrentGinkgoTestDescription().FullTestText))
 		Expect(err).ToNot(HaveOccurred())
 
 		By("Verify test case status in Junit and Claim reports")
@@ -125,13 +110,8 @@
 
 		By("Start lifecycle-readiness test")
 		err = globalhelper.LaunchTests(
-<<<<<<< HEAD
-			parameters.TnfReadinessTcName,
-			globalhelper.ConvertSpecNameToFileName(CurrentGinkgoTestDescription().FullTestText))
-=======
-			lifeparameters.TnfReadinessTcName,
-			globalhelper.ConvertSpecNameToFileName(CurrentSpecReport().FullText()))
->>>>>>> f8c17aa9
+			  parameters.TnfReadinessTcName,
+			  globalhelper.ConvertSpecNameToFileName(CurrentGinkgoTestDescription().FullTestText))
 		Expect(err).ToNot(HaveOccurred())
 
 		By("Verify test case status in Junit and Claim reports")
@@ -152,13 +132,8 @@
 
 		By("Start lifecycle-readiness test")
 		err = globalhelper.LaunchTests(
-<<<<<<< HEAD
-			parameters.TnfReadinessTcName,
-			globalhelper.ConvertSpecNameToFileName(CurrentGinkgoTestDescription().FullTestText))
-=======
-			lifeparameters.TnfReadinessTcName,
-			globalhelper.ConvertSpecNameToFileName(CurrentSpecReport().FullText()))
->>>>>>> f8c17aa9
+  			parameters.TnfReadinessTcName,
+	  		globalhelper.ConvertSpecNameToFileName(CurrentGinkgoTestDescription().FullTestText))
 		Expect(err).To(HaveOccurred())
 
 		By("Verify test case status in Junit and Claim reports")
@@ -187,13 +162,8 @@
 
 		By("Start lifecycle-readiness test")
 		err = globalhelper.LaunchTests(
-<<<<<<< HEAD
-			parameters.TnfReadinessTcName,
-			globalhelper.ConvertSpecNameToFileName(CurrentGinkgoTestDescription().FullTestText))
-=======
-			lifeparameters.TnfReadinessTcName,
-			globalhelper.ConvertSpecNameToFileName(CurrentSpecReport().FullText()))
->>>>>>> f8c17aa9
+  			parameters.TnfReadinessTcName,
+	  		globalhelper.ConvertSpecNameToFileName(CurrentGinkgoTestDescription().FullTestText))
 		Expect(err).To(HaveOccurred())
 
 		By("Verify test case status in Junit and Claim reports")
