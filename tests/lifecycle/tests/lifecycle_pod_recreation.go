package tests

import (
	"os"

	. "github.com/onsi/ginkgo"
	. "github.com/onsi/gomega"
	"github.com/test-network-function/cnfcert-tests-verification/tests/globalhelper"
	"github.com/test-network-function/cnfcert-tests-verification/tests/globalparameters"
	"github.com/test-network-function/cnfcert-tests-verification/tests/lifecycle/lifehelper"
	"github.com/test-network-function/cnfcert-tests-verification/tests/lifecycle/lifeparameters"
	"github.com/test-network-function/cnfcert-tests-verification/tests/utils/deployment"
	"github.com/test-network-function/cnfcert-tests-verification/tests/utils/execute"
	"github.com/test-network-function/cnfcert-tests-verification/tests/utils/namespaces"
	"github.com/test-network-function/cnfcert-tests-verification/tests/utils/nodes"
)

var _ = Describe("lifecycle lifecycle-pod-recreation", func() {

	stringOfSkipTc := globalhelper.GetStringOfSkipTcs(lifeparameters.TnfTestCases, lifeparameters.TnfPodRecreationTcName)

	execute.BeforeAll(func() {
		By("Make masters schedulable")
		err := lifehelper.EnableMasterScheduling(true)
		Expect(err).ToNot(HaveOccurred())

		By("Enable intrusive tests")
		err = os.Setenv("TNF_NON_INTRUSIVE_ONLY", "false")
		Expect(err).ToNot(HaveOccurred())
	})

	BeforeEach(func() {
		err := lifehelper.WaitUntilClusterIsStable()
		Expect(err).ToNot(HaveOccurred())

		By("Clean namespace before each test")
		err = namespaces.Clean(lifeparameters.LifecycleNamespace, globalhelper.APIClient)
		Expect(err).ToNot(HaveOccurred())
	})

	// 47405
	It("One deployment with PodAntiAffinity, replicas are less than schedulable nodes", func() {
		schedulableNodes, err := nodes.GetNumOfReadyNodesInCluster(globalhelper.APIClient)
		Expect(err).ToNot(HaveOccurred())

		if schedulableNodes == 0 {
			Skip("The cluster does not have enought schedulable nodes.")
		}
		// at least one "clean of any resource" worker is needed.
		maxPodsPerDeployment := schedulableNodes - 1
		By("Define & create deployment")
		deploymentStruct := deployment.RedefineWithPodAntiAffinity(
			lifehelper.DefineDeployment(maxPodsPerDeployment, 1, "lifecycleput"),
			lifeparameters.TestDeploymentLabels)

		err = globalhelper.CreateAndWaitUntilDeploymentIsReady(deploymentStruct, lifeparameters.WaitingTime)
		Expect(err).ToNot(HaveOccurred())

		By("Start lifecycle lifecycle-pod-recreation test")
		err = globalhelper.LaunchTests(
			[]string{lifeparameters.LifecycleTestSuiteName},
<<<<<<< HEAD
			lifeparameters.PodRecreationDefaultName,
			globalhelper.ConvertSpecNameToFileName(CurrentGinkgoTestDescription().TestText),
			lifeparameters.SkipAllButPodRecreationRegex)
=======
			stringOfSkipTc)
>>>>>>> 5d96cee1
		Expect(err).ToNot(HaveOccurred())

		By("Verify test case status in Junit and Claim reports")
		err = globalhelper.ValidateIfReportsAreValid(
			lifeparameters.TnfPodRecreationTcName,
			globalparameters.TestCasePassed)
		Expect(err).ToNot(HaveOccurred())

	})

	// 47406
	It("Two deployments with PodAntiAffinity, replicas are less than schedulable nodes", func() {
		schedulableNodes, err := nodes.GetNumOfReadyNodesInCluster(globalhelper.APIClient)
		Expect(err).ToNot(HaveOccurred())

		if schedulableNodes < 4 {
			Skip("The cluster does not have enought schedulable nodes.")
		}
		// at least one "clean of any resource" worker is needed.
		maxPodsPerDeployment := (schedulableNodes / 2) - 1
		By("Define & create first deployment")
		firstDeploymentStruct := deployment.RedefineWithPodAntiAffinity(
			lifehelper.DefineDeployment(maxPodsPerDeployment, 1, "lifecycleputone"),
			lifeparameters.TestDeploymentLabels)

		err = globalhelper.CreateAndWaitUntilDeploymentIsReady(firstDeploymentStruct, lifeparameters.WaitingTime)
		Expect(err).ToNot(HaveOccurred())

		By("Define & create second deployment")
		secondDeploymentStruct := deployment.RedefineWithPodAntiAffinity(
			lifehelper.DefineDeployment(maxPodsPerDeployment, 1, "lifecycleputtwo"),
			lifeparameters.TestDeploymentLabels)

		err = globalhelper.CreateAndWaitUntilDeploymentIsReady(secondDeploymentStruct, lifeparameters.WaitingTime)
		Expect(err).ToNot(HaveOccurred())

		By("Start lifecycle lifecycle-pod-recreation test")
		err = globalhelper.LaunchTests(
			[]string{lifeparameters.LifecycleTestSuiteName},
<<<<<<< HEAD
			lifeparameters.PodRecreationDefaultName,
			globalhelper.ConvertSpecNameToFileName(CurrentGinkgoTestDescription().TestText),
			lifeparameters.SkipAllButPodRecreationRegex)
=======
			stringOfSkipTc)
>>>>>>> 5d96cee1
		Expect(err).ToNot(HaveOccurred())

		By("Verify test case status in Junit and Claim reports")
		err = globalhelper.ValidateIfReportsAreValid(
			lifeparameters.TnfPodRecreationTcName,
			globalparameters.TestCasePassed)
		Expect(err).ToNot(HaveOccurred())

	})

	// 47407
	It("One deployment with PodAntiAffinity, replicas are equal to schedulable nodes [negative]", func() {
		schedulableNodes, err := nodes.GetNumOfReadyNodesInCluster(globalhelper.APIClient)
		Expect(err).ToNot(HaveOccurred())

		if schedulableNodes == 0 {
			Skip("The cluster does not have enought schedulable nodes.")
		}

		By("Define & create deployment")
		deploymentStruct := deployment.RedefineWithPodAntiAffinity(
			lifehelper.DefineDeployment(schedulableNodes, 1, "lifecycleput"),
			lifeparameters.TestDeploymentLabels)

		err = globalhelper.CreateAndWaitUntilDeploymentIsReady(deploymentStruct, lifeparameters.WaitingTime)
		Expect(err).ToNot(HaveOccurred())

		By("Start lifecycle lifecycle-pod-recreation test")
		err = globalhelper.LaunchTests(
			[]string{lifeparameters.LifecycleTestSuiteName},
<<<<<<< HEAD
			lifeparameters.PodRecreationDefaultName,
			globalhelper.ConvertSpecNameToFileName(CurrentGinkgoTestDescription().TestText),
			lifeparameters.SkipAllButPodRecreationRegex)
=======
			stringOfSkipTc)
>>>>>>> 5d96cee1
		Expect(err).To(HaveOccurred())

		By("Verify test case status in Junit and Claim reports")
		err = globalhelper.ValidateIfReportsAreValid(
			lifeparameters.TnfPodRecreationTcName,
			globalparameters.TestCaseFailed)
		Expect(err).ToNot(HaveOccurred())

	})

	// 47408
	It("Two deployments with PodAntiAffinity, replicas are equal to schedulable nodes [negative]", func() {
		schedulableNodes, err := nodes.GetNumOfReadyNodesInCluster(globalhelper.APIClient)
		Expect(err).ToNot(HaveOccurred())

		// all nodes will be scheduled with a pod.
		if schedulableNodes < 2 {
			Skip("The cluster does not have enought schedulable nodes.")
		}
		maxPodsPerDeploymentPerFirstDeployment := (schedulableNodes / 2)
		maxPodsPerDeploymentPerSecondDeployment := schedulableNodes - maxPodsPerDeploymentPerFirstDeployment

		By("Define & create first deployment")
		firstDeploymentStruct := deployment.RedefineWithPodAntiAffinity(
			lifehelper.DefineDeployment(maxPodsPerDeploymentPerFirstDeployment, 1, "lifecycleputone"),
			lifeparameters.TestDeploymentLabels)

		err = globalhelper.CreateAndWaitUntilDeploymentIsReady(firstDeploymentStruct, lifeparameters.WaitingTime)
		Expect(err).ToNot(HaveOccurred())

		By("Define & create second deployment")
		secondDeploymentStruct := deployment.RedefineWithPodAntiAffinity(
			lifehelper.DefineDeployment(maxPodsPerDeploymentPerSecondDeployment, 1, "lifecycleputtwo"),
			lifeparameters.TestDeploymentLabels)

		err = globalhelper.CreateAndWaitUntilDeploymentIsReady(secondDeploymentStruct, lifeparameters.WaitingTime)
		Expect(err).ToNot(HaveOccurred())

		By("Start lifecycle lifecycle-pod-recreation test")
		err = globalhelper.LaunchTests(
			[]string{lifeparameters.LifecycleTestSuiteName},
<<<<<<< HEAD
			lifeparameters.PodRecreationDefaultName,
			globalhelper.ConvertSpecNameToFileName(CurrentGinkgoTestDescription().TestText),
			lifeparameters.SkipAllButPodRecreationRegex)
=======
			stringOfSkipTc)
>>>>>>> 5d96cee1
		Expect(err).To(HaveOccurred())

		By("Verify test case status in Junit and Claim reports")
		err = globalhelper.ValidateIfReportsAreValid(
			lifeparameters.TnfPodRecreationTcName,
			globalparameters.TestCaseFailed)
		Expect(err).ToNot(HaveOccurred())

	})
})<|MERGE_RESOLUTION|>--- conflicted
+++ resolved
@@ -15,7 +15,7 @@
 	"github.com/test-network-function/cnfcert-tests-verification/tests/utils/nodes"
 )
 
-var _ = Describe("lifecycle lifecycle-pod-recreation", func() {
+var _ = Describe("lifecycle-pod-recreation", func() {
 
 	stringOfSkipTc := globalhelper.GetStringOfSkipTcs(lifeparameters.TnfTestCases, lifeparameters.TnfPodRecreationTcName)
 
@@ -58,14 +58,10 @@
 
 		By("Start lifecycle lifecycle-pod-recreation test")
 		err = globalhelper.LaunchTests(
-			[]string{lifeparameters.LifecycleTestSuiteName},
-<<<<<<< HEAD
-			lifeparameters.PodRecreationDefaultName,
+			lifeparameters.LifecycleTestSuiteName,
+			lifeparameters.TnfPodRecreationTcName,
 			globalhelper.ConvertSpecNameToFileName(CurrentGinkgoTestDescription().TestText),
-			lifeparameters.SkipAllButPodRecreationRegex)
-=======
 			stringOfSkipTc)
->>>>>>> 5d96cee1
 		Expect(err).ToNot(HaveOccurred())
 
 		By("Verify test case status in Junit and Claim reports")
@@ -104,14 +100,10 @@
 
 		By("Start lifecycle lifecycle-pod-recreation test")
 		err = globalhelper.LaunchTests(
-			[]string{lifeparameters.LifecycleTestSuiteName},
-<<<<<<< HEAD
-			lifeparameters.PodRecreationDefaultName,
+			lifeparameters.LifecycleTestSuiteName,
+			lifeparameters.TnfPodRecreationTcName,
 			globalhelper.ConvertSpecNameToFileName(CurrentGinkgoTestDescription().TestText),
-			lifeparameters.SkipAllButPodRecreationRegex)
-=======
 			stringOfSkipTc)
->>>>>>> 5d96cee1
 		Expect(err).ToNot(HaveOccurred())
 
 		By("Verify test case status in Junit and Claim reports")
@@ -141,14 +133,10 @@
 
 		By("Start lifecycle lifecycle-pod-recreation test")
 		err = globalhelper.LaunchTests(
-			[]string{lifeparameters.LifecycleTestSuiteName},
-<<<<<<< HEAD
-			lifeparameters.PodRecreationDefaultName,
+			lifeparameters.LifecycleTestSuiteName,
+			lifeparameters.TnfPodRecreationTcName,
 			globalhelper.ConvertSpecNameToFileName(CurrentGinkgoTestDescription().TestText),
-			lifeparameters.SkipAllButPodRecreationRegex)
-=======
 			stringOfSkipTc)
->>>>>>> 5d96cee1
 		Expect(err).To(HaveOccurred())
 
 		By("Verify test case status in Junit and Claim reports")
@@ -189,14 +177,10 @@
 
 		By("Start lifecycle lifecycle-pod-recreation test")
 		err = globalhelper.LaunchTests(
-			[]string{lifeparameters.LifecycleTestSuiteName},
-<<<<<<< HEAD
-			lifeparameters.PodRecreationDefaultName,
+			lifeparameters.LifecycleTestSuiteName,
+			lifeparameters.TnfPodRecreationTcName,
 			globalhelper.ConvertSpecNameToFileName(CurrentGinkgoTestDescription().TestText),
-			lifeparameters.SkipAllButPodRecreationRegex)
-=======
 			stringOfSkipTc)
->>>>>>> 5d96cee1
 		Expect(err).To(HaveOccurred())
 
 		By("Verify test case status in Junit and Claim reports")
