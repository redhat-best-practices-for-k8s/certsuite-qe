--- conflicted
+++ resolved
@@ -19,7 +19,6 @@
 	TestDeploymentLabels          = map[string]string{
 		testPodLabelPrefixName: testPodLabelValue,
 		"app":                  "networkingput"}
-<<<<<<< HEAD
 	TestNadNameA                   = "networking-nada"
 	TestIPamIPNetworkA             = "10.255.255.0/25"
 	TestDeploymentAName            = "networkingputa"
@@ -29,23 +28,10 @@
 	TnfDefaultNetworkTcName        = "networking-icmpv4-connectivity"
 	TnfMultusIpv4TcName            = "networking-icmpv4-connectivity-multus"
 	TnfNodePortTcName              = "networking-service-type"
+	TnfNetworkPolicyDenyAllTcName  = "networking-network-policy-deny-all"
 	TnfOcpReservedPortsUsageTcName = "networking-ocp-reserved-ports-usage"
 	NetworkingTestSkipLabel        = map[string]string{"test-network-function.com/skip_connectivity_tests": ""}
 	NetworkingTestMultusSkipLabel  = map[string]string{"test-network-function.com/skip_multus_connectivity_tests": ""}
-=======
-	TestNadNameA                  = "networking-nada"
-	TestIPamIPNetworkA            = "10.255.255.0/25"
-	TestDeploymentAName           = "networkingputa"
-	TestNadNameB                  = "networking-nadb"
-	TestIPamIPNetworkB            = "10.255.128.0/25"
-	TestDeploymentBName           = "networkingputb"
-	TnfDefaultNetworkTcName       = "networking-icmpv4-connectivity"
-	TnfMultusIpv4TcName           = "networking-icmpv4-connectivity-multus"
-	TnfNodePortTcName             = "networking-service-type"
-	TnfNetworkPolicyDenyAllTcName = "networking-network-policy-deny-all"
-	NetworkingTestSkipLabel       = map[string]string{"test-network-function.com/skip_connectivity_tests": ""}
-	NetworkingTestMultusSkipLabel = map[string]string{"test-network-function.com/skip_multus_connectivity_tests": ""}
->>>>>>> fe5049c8
 )
 
 type IPOutputInterface struct {
