--- conflicted
+++ resolved
@@ -235,13 +235,14 @@
 	return deployment
 }
 
-<<<<<<< HEAD
 func RedefineWithHostIpc(deployment *v1.Deployment, hostIpc bool) *v1.Deployment {
 	deployment.Spec.Template.Spec.HostIPC = hostIpc
-=======
+
+	return deployment
+}
+
 func RedefineWithAutomountServiceAccountToken(deployment *v1.Deployment, token bool) *v1.Deployment {
 	deployment.Spec.Template.Spec.AutomountServiceAccountToken = &token
->>>>>>> 32661608
 
 	return deployment
 }