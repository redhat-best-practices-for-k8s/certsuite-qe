package deployment

import (
	"encoding/json"
	"fmt"

	v1 "k8s.io/api/apps/v1"
	corev1 "k8s.io/api/core/v1"
	metav1 "k8s.io/apimachinery/pkg/apis/meta/v1"
	"k8s.io/utils/pointer"
)

type MultusAnnotation struct {
	Name string `json:"name"`
}

// DefineDeployment returns deployment struct.
func DefineDeployment(deploymentName string, namespace string, image string, label map[string]string) *v1.Deployment {
	return &v1.Deployment{
		ObjectMeta: metav1.ObjectMeta{
			Name:      deploymentName,
			Namespace: namespace},
		Spec: v1.DeploymentSpec{
			Replicas: pointer.Int32Ptr(1),
			Selector: &metav1.LabelSelector{
				MatchLabels: label,
			},
			Template: corev1.PodTemplateSpec{
				ObjectMeta: metav1.ObjectMeta{
					Name:   "testpod-",
					Labels: label,
				},
				Spec: corev1.PodSpec{
					TerminationGracePeriodSeconds: pointer.Int64Ptr(0),
					Containers: []corev1.Container{
						{
							Name:    "test",
							Image:   image,
							Command: []string{"/bin/bash", "-c", "sleep INF"},
						},
					},
				},
			},
		},
	}
}

// RedefineAllContainersWithPreStopSpec redefines deployment with requested lifecycle/preStop spec.
func RedefineAllContainersWithPreStopSpec(deployment *v1.Deployment, command []string) *v1.Deployment {
	for index := range deployment.Spec.Template.Spec.Containers {
		deployment.Spec.Template.Spec.Containers[index].Lifecycle = &corev1.Lifecycle{
			PreStop: &corev1.Handler{
				Exec: &corev1.ExecAction{
					Command: command,
				},
			},
		}
	}

	return deployment
}

// RedefineWithContainersSecurityContextAll redefines deployment with extended permissions.
func RedefineWithContainersSecurityContextAll(deployment *v1.Deployment) *v1.Deployment {
	for index := range deployment.Spec.Template.Spec.Containers {
		deployment.Spec.Template.Spec.Containers[index].SecurityContext = &corev1.SecurityContext{
			Capabilities: &corev1.Capabilities{
				Add: []corev1.Capability{"ALL"}},
		}
	}

	return deployment
}

// RedefineWithLabels redefines deployment with additional label.
func RedefineWithLabels(deployment *v1.Deployment, label map[string]string) *v1.Deployment {
	newMap := make(map[string]string)
	for k, v := range deployment.Spec.Template.Labels {
		newMap[k] = v
	}

	for k, v := range label {
		newMap[k] = v
	}

	deployment.Spec.Template.Labels = newMap

	return deployment
}

// RedefineWithMultus redefines deployment with additional labels.
func RedefineWithMultus(deployment *v1.Deployment, nadNames []string) *v1.Deployment {
	if len(nadNames) < 1 {
		return deployment
	}

	var nadAnnotations []MultusAnnotation

	for _, nadName := range nadNames {
		nadAnnotations = append(nadAnnotations, MultusAnnotation{Name: nadName})
	}

	bString, _ := json.Marshal(nadAnnotations)

	deployment.Spec.Template.Annotations = map[string]string{
		"k8s.v1.cni.cncf.io/networks": string(bString),
	}

	return deployment
}

// RedefineWithReplicaNumber redefines deployment with requested replica number.
func RedefineWithReplicaNumber(deployment *v1.Deployment, replicasNumber int32) *v1.Deployment {
	deployment.Spec.Replicas = pointer.Int32Ptr(replicasNumber)

	return deployment
}

// RedefineFirstContainerWithPreStopSpec redefines deployment first container with lifecycle/preStop spec.
func RedefineFirstContainerWithPreStopSpec(deployment *v1.Deployment, command []string) (*v1.Deployment, error) {
	if len(deployment.Spec.Template.Spec.Containers) > 0 {
		deployment.Spec.Template.Spec.Containers[0].Lifecycle = &corev1.Lifecycle{
			PreStop: &corev1.Handler{
				Exec: &corev1.ExecAction{
					Command: command}}}

		return deployment, nil
	}

	return nil, fmt.Errorf("deployment %s does not have any containers", deployment.Name)
}

// RedefineWithTerminationGracePeriod redefines deployment with terminationGracePeriod spec.
func RedefineWithTerminationGracePeriod(deployment *v1.Deployment, terminationGracePeriod *int64) *v1.Deployment {
	deployment.Spec.Template.Spec.TerminationGracePeriodSeconds = terminationGracePeriod

	return deployment
}

// RedefineWithPodAntiAffinity redefines deployment with podAntiAffinity spec.
func RedefineWithPodAntiAffinity(deployment *v1.Deployment, label map[string]string) *v1.Deployment {
	deployment.Spec.Template.Spec.Affinity = &corev1.Affinity{
		PodAntiAffinity: &corev1.PodAntiAffinity{
			RequiredDuringSchedulingIgnoredDuringExecution: []corev1.PodAffinityTerm{
				{
					LabelSelector: &metav1.LabelSelector{
						MatchLabels: label,
					},
					TopologyKey: "kubernetes.io/hostname",
				},
			},
		}}

	return deployment
}

func RedefineWithImagePullPolicy(deployment *v1.Deployment, pullPolicy corev1.PullPolicy) *v1.Deployment {
	for index := range deployment.Spec.Template.Spec.Containers {
		deployment.Spec.Template.Spec.Containers[index].ImagePullPolicy = pullPolicy
	}

	return deployment
}

func RedefineWithNodeSelector(deployment *v1.Deployment, nodeSelector map[string]string) *v1.Deployment {
	deployment.Spec.Template.Spec.NodeSelector = nodeSelector

	return deployment
}

func RedefineWithNodeAffinity(deployment *v1.Deployment, key string) *v1.Deployment {
	deployment.Spec.Template.Spec.Affinity = &corev1.Affinity{
		NodeAffinity: &corev1.NodeAffinity{
			RequiredDuringSchedulingIgnoredDuringExecution: &corev1.NodeSelector{
				NodeSelectorTerms: []corev1.NodeSelectorTerm{
					{
						MatchExpressions: []corev1.NodeSelectorRequirement{
							{
								Key:      key,
								Operator: corev1.NodeSelectorOpExists,
							},
						},
					},
				},
			},
		}}

	return deployment
}

func RedefineWithReadinessProbe(deployment *v1.Deployment) *v1.Deployment {
	for index := range deployment.Spec.Template.Spec.Containers {
		deployment.Spec.Template.Spec.Containers[index].ReadinessProbe = &corev1.Probe{
			Handler: corev1.Handler{
				Exec: &corev1.ExecAction{
					Command: []string{"ls"},
				},
			},
		}
	}

	return deployment
}

func RedefineWithLivenessProbe(deployment *v1.Deployment) *v1.Deployment {
	for index := range deployment.Spec.Template.Spec.Containers {
		deployment.Spec.Template.Spec.Containers[index].LivenessProbe = &corev1.Probe{
			Handler: corev1.Handler{
				Exec: &corev1.ExecAction{
					Command: []string{"ls"},
				},
			},
		}
	}

	return deployment
}

func RedefineWithContainerSpecs(deployment *v1.Deployment, containerSpecs []corev1.Container) *v1.Deployment {
	deployment.Spec.Template.Spec.Containers = containerSpecs

	return deployment
}

func RedefineWithPriviledgedContainer(deployment *v1.Deployment) *v1.Deployment {
	for index := range deployment.Spec.Template.Spec.Containers {
		deployment.Spec.Template.Spec.Containers[index].SecurityContext = &corev1.SecurityContext{
			Privileged: pointer.Bool(true),
			RunAsUser:  pointer.Int64(0),
			Capabilities: &corev1.Capabilities{
				Add: []corev1.Capability{"ALL"}},
		}
	}

	return deployment
}

func RedefineWithHostPid(deployment *v1.Deployment, hostPid bool) {
	deployment.Spec.Template.Spec.HostPID = hostPid
}

func RedefineWithHostIpc(deployment *v1.Deployment, hostIpc bool) {
	deployment.Spec.Template.Spec.HostIPC = hostIpc
}

func RedefineWithAutomountServiceAccountToken(deployment *v1.Deployment, token bool) {
	deployment.Spec.Template.Spec.AutomountServiceAccountToken = &token
}

func RedefineWithHostNetwork(deployment *v1.Deployment, hostNetwork bool) {
	deployment.Spec.Template.Spec.HostNetwork = hostNetwork
<<<<<<< HEAD

	return deployment
}

func RedefineWithVolume(deployment *v1.Deployment, name string) *v1.Deployment {
	deployment.Spec.Template.Spec.Volumes = []corev1.Volume{
		{
			Name: name,
			VolumeSource: corev1.VolumeSource{
				EmptyDir: &corev1.EmptyDirVolumeSource{
					Medium:    corev1.StorageMediumDefault,
					SizeLimit: nil,
				},
			},
		},
	}

	return deployment
=======
>>>>>>> f6c8c351
}<|MERGE_RESOLUTION|>--- conflicted
+++ resolved
@@ -249,9 +249,6 @@
 
 func RedefineWithHostNetwork(deployment *v1.Deployment, hostNetwork bool) {
 	deployment.Spec.Template.Spec.HostNetwork = hostNetwork
-<<<<<<< HEAD
-
-	return deployment
 }
 
 func RedefineWithVolume(deployment *v1.Deployment, name string) *v1.Deployment {
@@ -268,6 +265,4 @@
 	}
 
 	return deployment
-=======
->>>>>>> f6c8c351
 }