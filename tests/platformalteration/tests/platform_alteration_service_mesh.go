package tests

import (
	"context"
	"os"
	"os/exec"
	"time"

	. "github.com/onsi/ginkgo/v2"
	. "github.com/onsi/gomega"
	"github.com/test-network-function/cnfcert-tests-verification/tests/globalparameters"
	tshelper "github.com/test-network-function/cnfcert-tests-verification/tests/platformalteration/helper"
	tsparams "github.com/test-network-function/cnfcert-tests-verification/tests/platformalteration/parameters"
	"github.com/test-network-function/cnfcert-tests-verification/tests/utils/pod"
	metav1 "k8s.io/apimachinery/pkg/apis/meta/v1"
	"k8s.io/apimachinery/pkg/runtime/schema"

	"github.com/test-network-function/cnfcert-tests-verification/tests/globalhelper"
)

const (
	WaitingTime    = 5 * time.Minute
	istioNamespace = "istio-system"
)

var _ = Describe("platform-alteration-service-mesh-usage-installed", Ordered, func() {
	var randomNamespace string
	var origReportDir string
	var origTnfConfigDir string

	BeforeAll(func() {
		if _, exists := os.LookupEnv("NON_LINUX_ENV"); !exists {
			By("Install istio")
<<<<<<< HEAD
			cmd := exec.Command("/bin/bash", "-c", "curl -L https://istio.io/downloadIstio | ISTIO_VERSION=1.19.3 sh - "+
				"&& istio-1.19.3/bin/istioctl install --set profile=demo -y")
=======
			//nolint:goconst
			cmd := exec.Command("/bin/bash", "-c", "curl -L https://istio.io/downloadIstio | ISTIO_VERSION=1.20.0 sh - "+
				"&& istio-1.20.0/bin/istioctl install --set profile=demo -y")
>>>>>>> 998775b3
			err := cmd.Run()
			Expect(err).ToNot(HaveOccurred(), "Error installing istio")
		}
	})

	AfterAll(func() {
		if _, exists := os.LookupEnv("NON_LINUX_ENV"); !exists {
			By("Uninstall istio")
			cmd := exec.Command("/bin/bash", "-c", "curl -L https://istio.io/downloadIstio | ISTIO_VERSION=1.20.0 sh - "+
				"&& istio-1.20.0/bin/istioctl uninstall -y --purge")
			err := cmd.Run()
			Expect(err).ToNot(HaveOccurred(), "Error uninstalling istio")
		}
	})

	BeforeEach(func() {
		// Create random namespace and keep original report and TNF config directories
		randomNamespace, origReportDir, origTnfConfigDir = globalhelper.BeforeEachSetupWithRandomNamespace(
			tsparams.PlatformAlterationNamespace)

		By("Define TNF config file")
		err := globalhelper.DefineTnfConfig(
			[]string{randomNamespace},
			[]string{tsparams.TestPodLabel},
			[]string{},
			[]string{},
			[]string{})
		Expect(err).ToNot(HaveOccurred())

		if globalhelper.IsKindCluster() {
			Skip("Service mesh test is not applicable for Kind cluster")
		}
	})

	AfterEach(func() {
		globalhelper.AfterEachCleanupWithRandomNamespace(randomNamespace, origReportDir, origTnfConfigDir, tsparams.WaitingTime)
	})

	// 56594
	It("istio is installed", func() {
		By("Define a test pod with istio container")
		put := pod.DefinePod(tsparams.TestPodName, randomNamespace, globalhelper.GetConfiguration().General.TestImage,
			tsparams.TnfTargetPodLabels)
		tshelper.AppendIstioContainerToPod(put, globalhelper.GetConfiguration().General.TestImage)

		err := globalhelper.CreateAndWaitUntilPodIsReady(put, WaitingTime)
		Expect(err).ToNot(HaveOccurred())

		By("Start platform-alteration-service-mesh-usage test")
		err = globalhelper.LaunchTests(tsparams.TnfServiceMeshUsageName,
			globalhelper.ConvertSpecNameToFileName(CurrentSpecReport().FullText()))
		Expect(err).ToNot(HaveOccurred())

		err = globalhelper.ValidateIfReportsAreValid(tsparams.TnfServiceMeshUsageName, globalparameters.TestCasePassed)
		Expect(err).ToNot(HaveOccurred())
	})

	// 56596
	It("istio is installed but proxy containers does not exist [negative]", func() {
		By("Define a test pod without istio container")
		put := pod.DefinePod(tsparams.TestPodName, randomNamespace, globalhelper.GetConfiguration().General.TestImage,
			tsparams.TnfTargetPodLabels)

		err := globalhelper.CreateAndWaitUntilPodIsReady(put, WaitingTime)
		Expect(err).ToNot(HaveOccurred())

		By("Start platform-alteration-service-mesh-usage test")
		err = globalhelper.LaunchTests(tsparams.TnfServiceMeshUsageName,
			globalhelper.ConvertSpecNameToFileName(CurrentSpecReport().FullText()))
		Expect(err).To(HaveOccurred())

		err = globalhelper.ValidateIfReportsAreValid(tsparams.TnfServiceMeshUsageName, globalparameters.TestCaseFailed)
		Expect(err).ToNot(HaveOccurred())
	})

	// 56597
	It("istio is installed but proxy container exist on one pod only [negative]", func() {
		By("Define first pod with istio container")
		put := pod.DefinePod(tsparams.TestPodName, randomNamespace, globalhelper.GetConfiguration().General.TestImage,
			tsparams.TnfTargetPodLabels)
		tshelper.AppendIstioContainerToPod(put, globalhelper.GetConfiguration().General.TestImage)

		err := globalhelper.CreateAndWaitUntilPodIsReady(put, WaitingTime)
		Expect(err).ToNot(HaveOccurred())

		putb := pod.DefinePod("lifecycle-putb", randomNamespace, globalhelper.GetConfiguration().General.TestImage,
			tsparams.TnfTargetPodLabels)

		err = globalhelper.CreateAndWaitUntilPodIsReady(putb, WaitingTime)
		Expect(err).ToNot(HaveOccurred())

		By("Start platform-alteration-service-mesh-usage test")
		err = globalhelper.LaunchTests(tsparams.TnfServiceMeshUsageName,
			globalhelper.ConvertSpecNameToFileName(CurrentSpecReport().FullText()))
		Expect(err).To(HaveOccurred())

		err = globalhelper.ValidateIfReportsAreValid(tsparams.TnfServiceMeshUsageName, globalparameters.TestCaseFailed)
		Expect(err).ToNot(HaveOccurred())
	})
})

var _ = Describe("platform-alteration-service-mesh-usage-uninstalled", Serial, func() {
	var randomNamespace string
	var origReportDir string
	var origTnfConfigDir string

	BeforeEach(func() {
		// Create random namespace and keep original report and TNF config directories
		randomNamespace, origReportDir, origTnfConfigDir = globalhelper.BeforeEachSetupWithRandomNamespace(
			tsparams.PlatformAlterationNamespace)

		By("Define TNF config file")
		err := globalhelper.DefineTnfConfig(
			[]string{randomNamespace},
			[]string{tsparams.TestPodLabel},
			[]string{},
			[]string{},
			[]string{})
		Expect(err).ToNot(HaveOccurred())
	})

	AfterEach(func() {
		globalhelper.AfterEachCleanupWithRandomNamespace(randomNamespace, origReportDir, origTnfConfigDir, tsparams.WaitingTime)
	})

	// 56595
	It("istio is not installed", func() {
		By("Check if Istio resource exists")
		gvr := schema.GroupVersionResource{Group: "install.istio.io", Version: "v1alpha1", Resource: "istiooperators"}

		_, err := globalhelper.GetAPIClient().DynamicClient.Resource(gvr).Namespace(istioNamespace).Get(context.TODO(),
			"installed-state", metav1.GetOptions{})

		if err == nil {
			By("Uninstall istio")
			if _, exists := os.LookupEnv("NON_LINUX_ENV"); !exists {
				cmd := exec.Command("/bin/bash", "-c", "curl -L https://istio.io/downloadIstio | ISTIO_VERSION=1.20.0 sh - "+
					"&& istio-1.20.0/bin/istioctl uninstall -y --purge")
				err := cmd.Run()
				Expect(err).ToNot(HaveOccurred(), "Error uninstalling istio")
			}
		}

		By("Define a test pod with istio container")
		put := pod.DefinePod(tsparams.TestPodName, randomNamespace, globalhelper.GetConfiguration().General.TestImage,
			tsparams.TnfTargetPodLabels)
		tshelper.AppendIstioContainerToPod(put, globalhelper.GetConfiguration().General.TestImage)

		err = globalhelper.CreateAndWaitUntilPodIsReady(put, WaitingTime)
		Expect(err).ToNot(HaveOccurred())

		By("Start platform-alteration-service-mesh-usage test")
		err = globalhelper.LaunchTests(tsparams.TnfServiceMeshUsageName,
			globalhelper.ConvertSpecNameToFileName(CurrentSpecReport().FullText()))
		Expect(err).ToNot(HaveOccurred())

		err = globalhelper.ValidateIfReportsAreValid(tsparams.TnfServiceMeshUsageName, globalparameters.TestCaseSkipped)
		Expect(err).ToNot(HaveOccurred())
	})
})<|MERGE_RESOLUTION|>--- conflicted
+++ resolved
@@ -31,14 +31,9 @@
 	BeforeAll(func() {
 		if _, exists := os.LookupEnv("NON_LINUX_ENV"); !exists {
 			By("Install istio")
-<<<<<<< HEAD
-			cmd := exec.Command("/bin/bash", "-c", "curl -L https://istio.io/downloadIstio | ISTIO_VERSION=1.19.3 sh - "+
-				"&& istio-1.19.3/bin/istioctl install --set profile=demo -y")
-=======
 			//nolint:goconst
 			cmd := exec.Command("/bin/bash", "-c", "curl -L https://istio.io/downloadIstio | ISTIO_VERSION=1.20.0 sh - "+
 				"&& istio-1.20.0/bin/istioctl install --set profile=demo -y")
->>>>>>> 998775b3
 			err := cmd.Run()
 			Expect(err).ToNot(HaveOccurred(), "Error installing istio")
 		}
