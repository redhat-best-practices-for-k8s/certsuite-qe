package globalhelper

import (
	"fmt"
	"io/fs"
	"os"
	"path"
	"strings"

	"github.com/golang/glog"
	v1 "k8s.io/api/apps/v1"

	"github.com/test-network-function/cnfcert-tests-verification/tests/globalparameters"
	"gopkg.in/yaml.v2"
	corev1 "k8s.io/api/core/v1"
)

func defineTnfNamespaces(config *globalparameters.TnfConfig, namespaces []string) error {
	if len(namespaces) < 1 {
		return fmt.Errorf("target namespaces cannot be empty list")
	}

	if config == nil {
		return fmt.Errorf("config struct cannot be nil")
	}

	for _, namespace := range namespaces {
		config.TargetNameSpaces = append(config.TargetNameSpaces, globalparameters.TargetNameSpace{
			Name: namespace,
		})
	}

	return nil
}

func defineTargetPodLabels(config *globalparameters.TnfConfig, targetPodLabels []string) error {
	if len(targetPodLabels) < 1 {
		return fmt.Errorf("target pod labels cannot be empty list")
	}

	for _, targetPodLabel := range targetPodLabels {
		prefixNameValue := strings.Split(targetPodLabel, "/")
		if len(prefixNameValue) != 2 {
			return fmt.Errorf(fmt.Sprintf("target pod label %s is invalid", targetPodLabel))
		}

		prefix := strings.TrimSpace(prefixNameValue[0])
		nameValue := strings.Split(prefixNameValue[1], ":")

		if len(nameValue) != 2 {
			return fmt.Errorf(fmt.Sprintf("target pod label %s is invalid", targetPodLabel))
		}

		name := strings.TrimSpace(nameValue[0])
		value := strings.TrimSpace(nameValue[1])

		config.TargetPodLabels = append(config.TargetPodLabels, globalparameters.PodLabel{
			Prefix: prefix,
			Name:   name,
			Value:  value,
		})
	}

	return nil
}

// ValidateIfReportsAreValid test if report is valid for given test case.
func ValidateIfReportsAreValid(tcName string, tcExpectedStatus string) error {
	glog.V(5).Info("Verify test case status in Junit report")

	junitTestReport, err := OpenJunitTestReport()

	if err != nil {
		return err
	}

	claimReport, err := OpenClaimReport()

	if err != nil {
		return err
	}

	err = IsExpectedStatusParamValid(tcExpectedStatus)

	if err != nil {
		return err
	}

	isTestCaseInValidStatusInJunitReport := IsTestCasePassedInJunitReport
	isTestCaseInValidStatusInClaimReport := IsTestCasePassedInClaimReport

	if tcExpectedStatus == globalparameters.TestCaseFailed {
		isTestCaseInValidStatusInJunitReport = IsTestCaseFailedInJunitReport
		isTestCaseInValidStatusInClaimReport = IsTestCaseFailedInClaimReport
	}

	if tcExpectedStatus == globalparameters.TestCaseSkipped {
		isTestCaseInValidStatusInJunitReport = IsTestCaseSkippedInJunitReport
		isTestCaseInValidStatusInClaimReport = IsTestCaseSkippedInClaimReport
	}

	if !isTestCaseInValidStatusInJunitReport(junitTestReport, tcName) {
		return fmt.Errorf("test case %s is not in expected %s state in junit report", tcName, tcExpectedStatus)
	}

	glog.V(5).Info("Verify test case status in claim report file")

	testPassed, err := isTestCaseInValidStatusInClaimReport(tcName, *claimReport)

	if err != nil {
		return err
	}

	if !testPassed {
		return fmt.Errorf("test case %s is not in expected %s state in claim report", tcName, tcExpectedStatus)
	}

	return nil
}

func defineCertifiedContainersInfo(config *globalparameters.TnfConfig, certifiedContainerInfo []string) error {
	if len(certifiedContainerInfo) < 1 {
		// do not add certifiedcontainerinfo to tnf_config at all in this case
		return nil
	}

	for _, certifiedContainerFields := range certifiedContainerInfo {
		nameRepository := strings.Split(certifiedContainerFields, "/")

		if len(nameRepository) == 1 {
			// certifiedContainerInfo item does not contain separation character
			// use this to add only the Certifiedcontainerinfo field with no sub fields
			var emptyInfo globalparameters.CertifiedContainerRepoInfo
			config.Certifiedcontainerinfo = append(config.Certifiedcontainerinfo, emptyInfo)

			return nil
		}

		if len(nameRepository) != 2 {
			return fmt.Errorf(fmt.Sprintf("certified container info %s is invalid", certifiedContainerFields))
		}

		name := strings.TrimSpace(nameRepository[0])
		repo := strings.TrimSpace(nameRepository[1])

		glog.V(5).Info(fmt.Sprintf("Adding container name:%s repository:%s to configuration", name, repo))

		config.Certifiedcontainerinfo = append(config.Certifiedcontainerinfo, globalparameters.CertifiedContainerRepoInfo{
			Name:       name,
			Repository: repo,
		})
	}

	return nil
}

func defineCertifiedOperatorsInfo(config *globalparameters.TnfConfig, certifiedOperatorInfo []string) error {
	if len(certifiedOperatorInfo) < 1 {
		// do not add certifiedoperatorinfo to tnf_config at all in this case
		return nil
	}

	for _, certifiedOperatorFields := range certifiedOperatorInfo {
		nameOrganization := strings.Split(certifiedOperatorFields, "/")

		if len(nameOrganization) == 1 {
			// certifiedOperatorInfo item does not contain separation character
			// use this to add only the Certifiedoperatorinfo field with no sub fields
			var emptyInfo globalparameters.CertifiedOperatorRepoInfo
			config.Certifiedoperatorinfo = append(config.Certifiedoperatorinfo, emptyInfo)

			return nil
		}

		if len(nameOrganization) != 2 {
			return fmt.Errorf(fmt.Sprintf("certified operator info %s is invalid", certifiedOperatorFields))
		}

		name := strings.TrimSpace(nameOrganization[0])
		org := strings.TrimSpace(nameOrganization[1])

		glog.V(5).Info(fmt.Sprintf("Adding operator name:%s organization:%s to configuration", name, org))

		config.Certifiedoperatorinfo = append(config.Certifiedoperatorinfo, globalparameters.CertifiedOperatorRepoInfo{
			Name:         name,
			Organization: org,
		})
	}

	return nil
}

// DefineTnfConfig creates tnf_config.yml file under tnf config directory.
func DefineTnfConfig(namespaces []string, targetPodLabels []string, certifiedContainerInfo []string,
	certifiedOperatorsInfo []string) error {
	configFile, err := os.OpenFile(
		path.Join(
			Configuration.General.TnfConfigDir,
			globalparameters.DefaultTnfConfigFileName),
		os.O_RDWR|os.O_CREATE|os.O_TRUNC, 0600)
	if err != nil {
		return fmt.Errorf("error opening/creating file: %w", err)
	}
	defer configFile.Close()
	configFileEncoder := yaml.NewEncoder(configFile)
	tnfConfig := globalparameters.TnfConfig{}

	err = defineTnfNamespaces(&tnfConfig, namespaces)
	if err != nil {
		return err
	}

	err = defineTargetPodLabels(&tnfConfig, targetPodLabels)
	if err != nil {
		return err
	}

	err = defineCertifiedContainersInfo(&tnfConfig, certifiedContainerInfo)
	if err != nil {
		return err
	}

	err = defineCertifiedOperatorsInfo(&tnfConfig, certifiedOperatorsInfo)
	if err != nil {
		return err
	}

	err = configFileEncoder.Encode(tnfConfig)

	glog.V(5).Info(fmt.Sprintf("%s deployed under %s directory",
		globalparameters.DefaultTnfConfigFileName, Configuration.General.TnfConfigDir))

	return err
}

// IsExpectedStatusParamValid validates if requested test status is valid.
func IsExpectedStatusParamValid(status string) error {
	return validateIfParamInAllowedListOfParams(
		status,
		[]string{globalparameters.TestCaseFailed, globalparameters.TestCasePassed, globalparameters.TestCaseSkipped})
}

func validateIfParamInAllowedListOfParams(parameter string, listOfParameters []string) error {
	for _, allowedParameter := range listOfParameters {
		if allowedParameter == parameter {
			return nil
		}
	}

	return fmt.Errorf("parameter %s is not allowed. List of allowed parameters %s", parameter, listOfParameters)
}

// AppendContainersToDeployment appends containers to a deployment.
func AppendContainersToDeployment(deployment *v1.Deployment, containersNum int, image string) *v1.Deployment {
	containerList := &deployment.Spec.Template.Spec.Containers

	for i := 0; i < containersNum; i++ {
		*containerList = append(
			*containerList, corev1.Container{
				Name:    fmt.Sprintf("container%d", i+1),
				Image:   image,
				Command: []string{"/bin/bash", "-c", "sleep INF"},
			})
	}

	return deployment
}

<<<<<<< HEAD
// CreateFolder verifies if a given folder exists, and creates it if it doesn't.
func CreateFolder(folderPath string, perm fs.FileMode) (bool, error) {
	_, err := os.Stat(folderPath)
	if !os.IsNotExist(err) {
		return false, err
	}

	err = os.MkdirAll(folderPath, perm)
	if err != nil {
		return false, err
	}

	return true, nil
=======
// GetStringOfSkipTcs get a slice and a string, removes the string from the slice
// and returns a joined string.
func GetStringOfSkipTcs(tcSlice []string, stringToRemove string) string {
	result := []string{}

	for _, value := range tcSlice {
		if value != stringToRemove {
			result = append(result, value)
		}
	}

	return strings.Join(result, " ")
>>>>>>> 5d96cee1
}<|MERGE_RESOLUTION|>--- conflicted
+++ resolved
@@ -2,7 +2,6 @@
 
 import (
 	"fmt"
-	"io/fs"
 	"os"
 	"path"
 	"strings"
@@ -266,21 +265,6 @@
 	return deployment
 }
 
-<<<<<<< HEAD
-// CreateFolder verifies if a given folder exists, and creates it if it doesn't.
-func CreateFolder(folderPath string, perm fs.FileMode) (bool, error) {
-	_, err := os.Stat(folderPath)
-	if !os.IsNotExist(err) {
-		return false, err
-	}
-
-	err = os.MkdirAll(folderPath, perm)
-	if err != nil {
-		return false, err
-	}
-
-	return true, nil
-=======
 // GetStringOfSkipTcs get a slice and a string, removes the string from the slice
 // and returns a joined string.
 func GetStringOfSkipTcs(tcSlice []string, stringToRemove string) string {
@@ -293,5 +277,4 @@
 	}
 
 	return strings.Join(result, " ")
->>>>>>> 5d96cee1
 }