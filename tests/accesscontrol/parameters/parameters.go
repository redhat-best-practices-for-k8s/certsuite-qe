package parameters

import (
	"fmt"
	"time"
)

const (
	Timeout = 5 * time.Minute
)

var (
	TestAccessControlNameSpace           = "accesscontrol-tests"
	testPodLabelPrefixName               = "accesscontrol-test/test"
	testPodLabelValue                    = "testing"
	TestPodLabel                         = fmt.Sprintf("%s: %s", testPodLabelPrefixName, testPodLabelValue)
	InvalidNamespace                     = "openshift-test"
	AdditionalValidNamespace             = "ac-test"
	AdditionalNamespaceForResourceQuotas = "ac-rq-test"

<<<<<<< HEAD
	TestCaseNameAccessControlNamespace              = "access-control-namespace"
	TestCaseNameAccessControlPodHostIpc             = "access-control-pod-host-ipc"
	TestCaseNameAccessControlPodHostPid             = "access-control-pod-host-pid"
	TestCaseNameAccessControlPodAutomountToken      = "access-control-pod-automount-service-account-token"
	TestCaseNameAccessControlPodHostNetwork         = "access-control-pod-host-network"
	TestCaseNameAccessControlSysPtraceCapability    = "access-control-sys-ptrace-capability"
	TestCaseNameAccessControlRequestsAndLimits      = "access-control-requests-and-limits"
	TestCaseNameAccessControlNamespaceResourceQuota = "access-control-namespace-resource-quota"
=======
	TestCaseNameAccessControlNamespace           = "access-control-namespace"
	TestCaseNameAccessControlPodHostIpc          = "access-control-pod-host-ipc"
	TestCaseNameAccessControlPodHostPid          = "access-control-pod-host-pid"
	TestCaseNameAccessControlPodAutomountToken   = "access-control-pod-automount-service-account-token"
	TestCaseNameAccessControlPodHostNetwork      = "access-control-pod-host-network"
	TestCaseNameAccessControlSysPtraceCapability = "access-control-sys-ptrace-capability"
	TestCaseNameAccessControlRequestsAndLimits   = "access-control-requests-and-limits"
	TestCaseNameAccessControlNo1337Uid           = "access-control-no-1337-uid"
>>>>>>> c12f08e7

	TestDeploymentLabels = map[string]string{
		testPodLabelPrefixName: testPodLabelValue,
		"app":                  "test",
	}

	ServiceAccountName = "default"
	MemoryLimit        = "512Mi"
	MemoryRequest      = "500Mi"
	CPULimit           = "1"
	CPURequest         = "1"
)<|MERGE_RESOLUTION|>--- conflicted
+++ resolved
@@ -18,7 +18,6 @@
 	AdditionalValidNamespace             = "ac-test"
 	AdditionalNamespaceForResourceQuotas = "ac-rq-test"
 
-<<<<<<< HEAD
 	TestCaseNameAccessControlNamespace              = "access-control-namespace"
 	TestCaseNameAccessControlPodHostIpc             = "access-control-pod-host-ipc"
 	TestCaseNameAccessControlPodHostPid             = "access-control-pod-host-pid"
@@ -26,17 +25,8 @@
 	TestCaseNameAccessControlPodHostNetwork         = "access-control-pod-host-network"
 	TestCaseNameAccessControlSysPtraceCapability    = "access-control-sys-ptrace-capability"
 	TestCaseNameAccessControlRequestsAndLimits      = "access-control-requests-and-limits"
+	TestCaseNameAccessControlNo1337Uid              = "access-control-no-1337-uid"
 	TestCaseNameAccessControlNamespaceResourceQuota = "access-control-namespace-resource-quota"
-=======
-	TestCaseNameAccessControlNamespace           = "access-control-namespace"
-	TestCaseNameAccessControlPodHostIpc          = "access-control-pod-host-ipc"
-	TestCaseNameAccessControlPodHostPid          = "access-control-pod-host-pid"
-	TestCaseNameAccessControlPodAutomountToken   = "access-control-pod-automount-service-account-token"
-	TestCaseNameAccessControlPodHostNetwork      = "access-control-pod-host-network"
-	TestCaseNameAccessControlSysPtraceCapability = "access-control-sys-ptrace-capability"
-	TestCaseNameAccessControlRequestsAndLimits   = "access-control-requests-and-limits"
-	TestCaseNameAccessControlNo1337Uid           = "access-control-no-1337-uid"
->>>>>>> c12f08e7
 
 	TestDeploymentLabels = map[string]string{
 		testPodLabelPrefixName: testPodLabelValue,
