--- conflicted
+++ resolved
@@ -32,12 +32,9 @@
 	TestCaseNameAccessControlNetRawCapability       = "access-control-net-raw-capability-check"
 	TestCaseNameAccessControlContainerHostPort      = "access-control-container-host-port"
 	TestCaseNameAccessControlSysAdminCapability     = "access-control-sys-admin-capability-check"
-<<<<<<< HEAD
 	TestCaseNameAccessControlNonRootUser            = "access-control-security-context-non-root-user-check"
-=======
 	TnfNodePortTcName                               = "access-control-service-type"
 	TestCaseNameAccessControlPrivilegeEscalation    = "access-control-security-context-privilege-escalation"
->>>>>>> 3ce9ce0d
 
 	TestDeploymentLabels = map[string]string{
 		testPodLabelPrefixName: testPodLabelValue,
